--- conflicted
+++ resolved
@@ -3,22 +3,15 @@
 import logging
 
 import torch
-<<<<<<< HEAD
 from torch.optim.lr_scheduler import StepLR
-=======
 import torchtext
->>>>>>> 9d006007
 
 import seq2seq
 from seq2seq.trainer import SupervisedTrainer
 from seq2seq.models import EncoderRNN, DecoderRNN, Seq2seq
 from seq2seq.loss import Perplexity
-<<<<<<< HEAD
 from seq2seq.optim import Optimizer
-from seq2seq.dataset import Dataset
-=======
 from seq2seq.dataset import SourceField, TargetField
->>>>>>> 9d006007
 from seq2seq.evaluator import Predictor
 from seq2seq.util.checkpoint import Checkpoint
 
@@ -125,19 +118,13 @@
 
     # train
     t = SupervisedTrainer(loss=loss, batch_size=32,
-<<<<<<< HEAD
-                        checkpoint_every=50,
-                        print_every=10, expt_dir=opt.expt_dir)
+                          checkpoint_every=50,
+                          print_every=10, expt_dir=opt.expt_dir)
 
-    t.train(seq2seq, dataset,
-            num_epochs=4, dev_data=dev_set,
+    t.train(seq2seq, train,
+            num_epochs=4, dev_data=dev,
             optimizer=optimizer,
             resume=opt.resume)
-=======
-                        checkpoint_every=100,
-                        print_every=100, expt_dir=opt.expt_dir)
-    t.train(seq2seq, train, num_epochs=4, dev_data=dev, resume=opt.resume)
->>>>>>> 9d006007
 
 predictor = Predictor(seq2seq, input_vocab, output_vocab)
 
