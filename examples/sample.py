--- conflicted
+++ resolved
@@ -81,11 +81,8 @@
         max_len = 50
         encoder = EncoderRNN(len(input_vocab), max_len, hidden_size,
                              bidirectional=bidirectional, variable_lengths=True)
-<<<<<<< HEAD
+
         decoder = DecoderRNN(len(output_vocab), max_len, hidden_size * 2 if bidirectional else 1,
-=======
-        decoder = DecoderRNN(len(tgt.vocab), max_len, hidden_size * 2 if bidirectional else hidden_size,
->>>>>>> 3be31729
                              dropout_p=0.2, use_attention=True, bidirectional=bidirectional,
                              eos_id=train.tgt_field.eos_id, sos_id=train.tgt_field.sos_id)
         seq2seq = Seq2seq(encoder, decoder)
