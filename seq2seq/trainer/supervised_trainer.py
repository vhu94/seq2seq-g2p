--- conflicted
+++ resolved
@@ -76,17 +76,15 @@
                        dev_data=None, teacher_forcing_ratio=0):
         start = time.time()
         print_loss_total = 0  # Reset every print_every
-<<<<<<< HEAD
         epoch_loss_total = 0  # Reset every epoch
-        steps_per_epoch = data.num_batches(batch_size)
-=======
+
         device = None if torch.cuda.is_available() else -1
         batch_iterator = torchtext.data.BucketIterator(
             dataset=data, batch_size=self.batch_size,
             sort_key=lambda x: -len(x.src),
             device=device, repeat=False)
+        
         steps_per_epoch = len(batch_iterator)
->>>>>>> 9d006007
         total_steps = steps_per_epoch * n_epochs
 
         for epoch in range(start_epoch, n_epochs + 1):
@@ -154,7 +152,6 @@
                 (default: Optimizer(pytorch.optim.Adam, max_grad_norm=5))
              teacher_forcing_ratio (float, optional): teaching forcing ratio (default 0)
         """
-<<<<<<< HEAD
         # Make Checkpoint Directories
         data.input_vocab.save(self.input_vocab_file)
         data.output_vocab.save(self.output_vocab_file)
@@ -176,8 +173,6 @@
 
         self.logger.info("Optimizer: %s, Scheduler: %s" % (self.optimizer.optimizer, self.optimizer.scheduler))
 
-=======
->>>>>>> 9d006007
         self._train_epoches(data, model, num_epochs, self.batch_size,
                             start_epoch, step, dev_data=dev_data,
                             teacher_forcing_ratio=teacher_forcing_ratio)