import torch
from torch.autograd import Variable
import torchtext


class Predictor(object):

    def __init__(self, model, src_vocab, tgt_vocab):
        """
        Predictor class to evaluate for a given model.
        Args:
            model (seq2seq.models): trained model. This can be loaded from a checkpoint
                using `seq2seq.util.checkpoint.load`
            src_vocab (seq2seq.dataset.vocabulary.Vocabulary): source sequence vocabulary
            tgt_vocab (seq2seq.dataset.vocabulary.Vocabulary): target sequence vocabulary
        """
        if torch.cuda.is_available():
            self.model = model.cuda()
        else:
            self.model = model.cpu()
        self.model.eval()
        self.src_vocab = src_vocab
        self.tgt_vocab = tgt_vocab

    def get_decoder_features(self, src_seq):
        src_id_seq = torch.LongTensor([self.src_vocab.stoi[tok] for tok in src_seq]).view(1, -1)
        if torch.cuda.is_available():
            src_id_seq = src_id_seq.cuda()

        with torch.no_grad():
            softmax_list, _, other = self.model(src_id_seq, [len(src_seq)])

        return other

    def predict(self, src_seq):
        """ Make prediction given `src_seq` as input.

        Args:
            src_seq (list): list of tokens in source language

        Returns:
            tgt_seq (list): list of tokens in target language as predicted
            by the pre-trained model
        """
<<<<<<< HEAD
        src_id_seq = Variable(torch.LongTensor([self.src_vocab.stoi[tok] for tok in src_seq]),
                              volatile=True).view(1, -1)
        if torch.cuda.is_available():
            src_id_seq = src_id_seq.cuda()
        batch = torchtext.data.Batch.fromvars(None, 1,
                                              src=(src_id_seq, [len(src_seq)]),
                                              tgt=None)

        softmax_list, _, other = self.model(batch)
=======
        other = self.get_decoder_features(src_seq)

>>>>>>> 3be31729
        length = other['length'][0]

        tgt_id_seq = [other['sequence'][di][0].data[0] for di in range(length)]
        tgt_seq = [self.tgt_vocab.itos[tok] for tok in tgt_id_seq]
        return tgt_seq

    def predict_n(self, src_seq, n=1):
        """ Make 'n' predictions given `src_seq` as input.

        Args:
            src_seq (list): list of tokens in source language
            n (int): number of predicted seqs to return. If None,
                     it will return just one seq.

        Returns:
            tgt_seq (list): list of tokens in target language as predicted
                            by the pre-trained model
        """
        other = self.get_decoder_features(src_seq)

        result = []
        for x in range(0, int(n)):
            length = other['topk_length'][0][x]
            tgt_id_seq = [other['topk_sequence'][di][0, x, 0].data[0] for di in range(length)]
            tgt_seq = [self.tgt_vocab.itos[tok] for tok in tgt_id_seq]
            result.append(tgt_seq)

        return result<|MERGE_RESOLUTION|>--- conflicted
+++ resolved
@@ -22,16 +22,6 @@
         self.src_vocab = src_vocab
         self.tgt_vocab = tgt_vocab
 
-    def get_decoder_features(self, src_seq):
-        src_id_seq = torch.LongTensor([self.src_vocab.stoi[tok] for tok in src_seq]).view(1, -1)
-        if torch.cuda.is_available():
-            src_id_seq = src_id_seq.cuda()
-
-        with torch.no_grad():
-            softmax_list, _, other = self.model(src_id_seq, [len(src_seq)])
-
-        return other
-
     def predict(self, src_seq):
         """ Make prediction given `src_seq` as input.
 
@@ -42,7 +32,6 @@
             tgt_seq (list): list of tokens in target language as predicted
             by the pre-trained model
         """
-<<<<<<< HEAD
         src_id_seq = Variable(torch.LongTensor([self.src_vocab.stoi[tok] for tok in src_seq]),
                               volatile=True).view(1, -1)
         if torch.cuda.is_available():
@@ -52,35 +41,9 @@
                                               tgt=None)
 
         softmax_list, _, other = self.model(batch)
-=======
-        other = self.get_decoder_features(src_seq)
-
->>>>>>> 3be31729
+        
         length = other['length'][0]
 
         tgt_id_seq = [other['sequence'][di][0].data[0] for di in range(length)]
         tgt_seq = [self.tgt_vocab.itos[tok] for tok in tgt_id_seq]
-        return tgt_seq
-
-    def predict_n(self, src_seq, n=1):
-        """ Make 'n' predictions given `src_seq` as input.
-
-        Args:
-            src_seq (list): list of tokens in source language
-            n (int): number of predicted seqs to return. If None,
-                     it will return just one seq.
-
-        Returns:
-            tgt_seq (list): list of tokens in target language as predicted
-                            by the pre-trained model
-        """
-        other = self.get_decoder_features(src_seq)
-
-        result = []
-        for x in range(0, int(n)):
-            length = other['topk_length'][0][x]
-            tgt_id_seq = [other['topk_sequence'][di][0, x, 0].data[0] for di in range(length)]
-            tgt_seq = [self.tgt_vocab.itos[tok] for tok in tgt_id_seq]
-            result.append(tgt_seq)
-
-        return result+        return tgt_seq