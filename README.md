--- conflicted
+++ resolved
@@ -7,15 +7,10 @@
 
 **pytorch-seq2seq** is a simple, efficient and scalable framework implemented in [PyTorch](http://pytorch.org), to get you up and running in no time on sequence-to-sequence learning tasks.  The framework has modularized and extensible components for seq2seq models, training and inference, checkpoints, etc.  This is an alpha release. We appreciate any kind of feedback or contribution.
 
-<<<<<<< HEAD
+
 # What's New in 0.1.7
 
 * Compatible with PyTorch 0.4.1
-=======
-# What's New in 0.1.6
-
-* Compatible with PyTorch 0.4
->>>>>>> f146087a
 * Added support for pre-trained word embedding
 
 # Roadmap
